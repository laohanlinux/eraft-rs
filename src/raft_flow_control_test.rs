// Copyright 2015 The etcd Authors
//
// Licensed under the Apache License, Version 2.0 (the "License");
// you may not use this file except in compliance with the License.
// You may obtain a copy of the License at
//
//     http://www.apache.org/licenses/LICENSE-2.0
//
// Unless required by applicable law or agreed to in writing, software
// distributed under the License is distributed on an "AS IS" BASIS,
// WITHOUT WARRANTIES OR CONDITIONS OF ANY KIND, either express or implied.
// See the License for the specific language governing permissions and
// limitations under the License.

#[cfg(test)]
mod tests {
<<<<<<< HEAD
    use crate::mock::{new_test_raw_node, read_message, MockEntry, MocksEnts};
    use crate::raft::Raft;
    use crate::raftpb::raft::MessageType::{MsgAppResp, MsgHeartbeatResp, MsgProp};
=======
    use crate::mock::{new_test_raw_node, MockEntry, MocksEnts};
    use crate::raft::Raft;
    use crate::raftpb::raft::MessageType::{MsgAppResp, MsgProp};
>>>>>>> f0f28a19
    use crate::raftpb::raft::{Entry, Message};
    use crate::storage::{SafeMemStorage, Storage};
    use bytes::Bytes;
    use protobuf::RepeatedField;

<<<<<<< HEAD
=======
    fn read_message<S: Storage>(raft: &mut Raft<S>) -> Vec<Message> {
        let msg = raft.msgs.clone();
        raft.msgs.clear();
        msg
    }

>>>>>>> f0f28a19
    // Ensures:
    // 1. `MsgApp` fill the sending windows until full
    // 2. when the windows is full, no more `MsgApp` can be sent.
    #[test]
    fn msg_app_flow_control_full() {
        flexi_logger::Logger::with_env().start();
        let raft = new_test_raw_node(1, vec![1, 2], 5, 1, SafeMemStorage::new());
        let mut wl_raft = raft.wl();
        wl_raft.raft.become_candidate();
        wl_raft.raft.become_leader();

        {
<<<<<<< HEAD
            let mut pr = wl_raft.raft.prs.progress.get_mut(&2).unwrap();
=======
            let mut pr = wl_raft.raft.prs.progress.must_get_mut(&2);
>>>>>>> f0f28a19
            // force the progress to be in replicate state.
            pr.become_replicate();
        }
        // fill in the inflights windows
        {
            for i in 0..wl_raft.raft.prs.max_inflight {
                let mut msg = Message::new();
                msg.from = 1;
                msg.to = 1;
                msg.field_type = MsgProp;
                msg.entries = MocksEnts::from("somedata").into();
<<<<<<< HEAD
                wl_raft.step(msg);
=======
                assert!(wl_raft.step(msg).is_ok());
>>>>>>> f0f28a19
                let msg = read_message(&mut wl_raft.raft);
                assert_eq!(msg.len(), 1, "{}: len(ms) = {}, want: 1", i, msg.len());
            }
        }

        // ensure 1
        {
<<<<<<< HEAD
            let mut pr = wl_raft.raft.prs.progress.get_mut(&2).unwrap();
=======
            let mut pr = wl_raft.raft.prs.progress.must_get_mut(&2);
>>>>>>> f0f28a19
            assert!(
                pr.inflights.full(),
                "inflights.full = {}, want: {}",
                pr.inflights.full(),
                true
            );
        }

        //ensure 2
        {
            for i in 0..10 {
                let mut msg = Message::new();
                msg.from = 1;
                msg.to = 1;
                msg.field_type = MsgProp;
                msg.entries = MocksEnts::from("somedata").into();
<<<<<<< HEAD
                wl_raft.step(msg);
=======
                assert!(wl_raft.step(msg).is_ok());
>>>>>>> f0f28a19
                let msg = read_message(&mut wl_raft.raft);
                assert_eq!(msg.len(), 0, "{}: len(ms) = {}, want: 1", i, msg.len());
            }
        }
    }

    // Ensures `MsgAppResp` can move
    // forward the sending windows correctly:
    // 1. valid `MsgAppResp.Index` moves the windows to pass all smaller or euqal index.
    // 2. out-of-dated `MsgAppResp` has no effect on the sliding windows.
    #[test]
    fn msg_app_flow_control_move_forward() {
        flexi_logger::Logger::with_env().start();
        let raft = new_test_raw_node(1, vec![1, 2], 5, 1, SafeMemStorage::new());
        let mut wl_raft = raft.wl();
        wl_raft.raft.become_candidate();
        wl_raft.raft.become_leader();
        {
<<<<<<< HEAD
            let mut pr2 = wl_raft.raft.prs.progress.get_mut(&2).unwrap();
=======
            let mut pr2 = wl_raft.raft.prs.progress.must_get_mut(&2);
>>>>>>> f0f28a19
            // force the progress to be in replicate state
            pr2.become_replicate();
        }

        // fill in the inflights windows.
        {
            for i in 0..wl_raft.raft.prs.max_inflight {
                let mut msg = Message::new();
                msg.from = 1;
                msg.to = 1;
                msg.field_type = MsgProp;
                msg.set_entries(MocksEnts::from("somedata").into());
<<<<<<< HEAD
                wl_raft.step(msg);
=======
                assert!(wl_raft.step(msg).is_ok());
>>>>>>> f0f28a19
                let msg = read_message(&mut wl_raft.raft);
                assert_eq!(msg.len(), 1, "{}: len(ms) = {}, want: 1", i, msg.len());
            }
        }
<<<<<<< HEAD

=======
        info!("pr1: {:?}", wl_raft.raft.prs.progress);
>>>>>>> f0f28a19
        // 1 is noop, 2 is the first proposal we just sent.
        // so we start with 2.
        {
            for tt in 2..wl_raft.raft.prs.max_inflight {
                // move forward the windows
                {
                    let mut msg = Message::new();
                    msg.from = 2;
                    msg.to = 1;
                    msg.field_type = MsgAppResp;
                    msg.index = tt;
<<<<<<< HEAD
                    wl_raft.step(msg);
=======
                    assert!(wl_raft.step(msg).is_ok());
>>>>>>> f0f28a19
                    read_message(&mut wl_raft.raft);
                }

                // fill in the inflights windows again.
                {
                    let mut msg = Message::new();
                    msg.from = 1;
                    msg.to = 1;
                    msg.set_field_type(MsgProp);
                    msg.set_entries(MocksEnts::from("somedata").into());
<<<<<<< HEAD
                }
            }
        }
    }

    // Ensure a heartbeat response frees one slot if the window is full
    #[test]
    fn msg_app_flow_control_recv_heartbeat() {
        flexi_logger::Logger::with_env().start();
        let raft = new_test_raw_node(0x1, vec![0x1, 0x2], 5, 1, SafeMemStorage::new());
        let mut wl_raft = raft.wl();
        wl_raft.raft.become_candidate();
        // NOTE: the first index entry log is config change for leader 0x1
        wl_raft.raft.become_leader();

        // force the progress to be in replicate state
        wl_raft
            .raft
            .prs
            .progress
            .must_get_mut(&0x2)
            .become_replicate();
        // fill in the inflights window
        for i in 0..wl_raft.raft.prs.max_inflight {
            assert!(wl_raft
                .step(Message {
                    from: 0x1,
                    to: 0x1,
                    field_type: MsgProp,
                    entries: MocksEnts::from("somedata").into(),
                    ..Default::default()
                })
                .is_ok());
            read_message(&mut wl_raft.raft);
        }

        for tt in 1..5 {
            let full = wl_raft.raft.prs.progress.must_get(&0x2).inflights.full();
            assert!(full, "{}: inflights.full = {}, want {}", tt, full, true);
            // recv tt `MsgHeartbeatResp` and expect one free slot
            for i in 0..tt {
                let msg = Message {
                    from: 0x2,
                    to: 0x1,
                    field_type: MsgHeartbeatResp,
                    ..Default::default()
                };
                assert!(wl_raft.step(msg).is_ok());
                read_message(&mut wl_raft.raft);
                let full = wl_raft.raft.prs.progress.must_get(&0x2).inflights.full();
                assert_eq!(
                    full, false,
                    "{}.{}: inflights.full = {}, want {}",
                    tt, i, full, false
                );
            }

            // one slot
            let msg = Message {
                from: 0x1,
                to: 0x1,
                field_type: MsgProp,
                entries: MocksEnts::from("somedata").into(),
                ..Default::default()
            };
            assert!(wl_raft.step(msg).is_ok());
            let ms = read_message(&mut wl_raft.raft);
            assert!(wl_raft.raft.prs.progress.must_get(&0x2).inflights.full(), "inflights.full = {}", false);

            // and just one slot and inflights is full.
            for i in 0..10 {
                let mut msg = Message {
                    from: 0x1,
                    to: 0x1,
                    field_type: MsgProp,
                    entries: MocksEnts::from("somedata").into(),
                    ..Default::default()
                };
                assert!(wl_raft.step(msg).is_ok());
                let ms1 = read_message(&mut wl_raft.raft);
                assert_eq!(ms1.len(), 0, "{}.{}: ms.len = {}, want 0", tt, i, ms1.len());
            }

            // clear all pending messages.
            let mut msg = Message {
                from: 0x2,
                to: 0x1,
                field_type: MsgHeartbeatResp,
                ..Default::default()
            };
            assert!(wl_raft.step(msg).is_ok());
            read_message(&mut wl_raft.raft);
=======
                    assert!(wl_raft.raft.step(msg).is_ok());
                    let msg = read_message(&mut wl_raft.raft);
                    assert_eq!(msg.len(), 1, "{}: len={}, want 1", tt, msg.len());

                    // ensure 1
                    {
                        let pr2 = wl_raft.raft.prs.progress.get(&2).unwrap();
                        assert!(
                            pr2.inflights.full(),
                            "inflights.full = {}, want true",
                            pr2.inflights.full()
                        );
                    }

                    // ensure 2
                    {
                        for i in 0..tt {
                            let mut msg = Message::new();
                            msg.from = 2;
                            msg.to = 1;
                            msg.field_type = MsgAppResp;
                            msg.index = i;
                            assert!(wl_raft.step(msg).is_ok());
                            let pr2 = wl_raft.raft.prs.progress.must_get(&2);
                            assert!(
                                pr2.inflights.full(),
                                "{}: inflights.full={}, want {}",
                                tt,
                                pr2.inflights.full(),
                                true
                            );
                        }
                    }
                }
            }
>>>>>>> f0f28a19
        }
    }
}<|MERGE_RESOLUTION|>--- conflicted
+++ resolved
@@ -14,29 +14,14 @@
 
 #[cfg(test)]
 mod tests {
-<<<<<<< HEAD
     use crate::mock::{new_test_raw_node, read_message, MockEntry, MocksEnts};
     use crate::raft::Raft;
     use crate::raftpb::raft::MessageType::{MsgAppResp, MsgHeartbeatResp, MsgProp};
-=======
-    use crate::mock::{new_test_raw_node, MockEntry, MocksEnts};
-    use crate::raft::Raft;
-    use crate::raftpb::raft::MessageType::{MsgAppResp, MsgProp};
->>>>>>> f0f28a19
     use crate::raftpb::raft::{Entry, Message};
     use crate::storage::{SafeMemStorage, Storage};
     use bytes::Bytes;
     use protobuf::RepeatedField;
 
-<<<<<<< HEAD
-=======
-    fn read_message<S: Storage>(raft: &mut Raft<S>) -> Vec<Message> {
-        let msg = raft.msgs.clone();
-        raft.msgs.clear();
-        msg
-    }
-
->>>>>>> f0f28a19
     // Ensures:
     // 1. `MsgApp` fill the sending windows until full
     // 2. when the windows is full, no more `MsgApp` can be sent.
@@ -49,11 +34,7 @@
         wl_raft.raft.become_leader();
 
         {
-<<<<<<< HEAD
             let mut pr = wl_raft.raft.prs.progress.get_mut(&2).unwrap();
-=======
-            let mut pr = wl_raft.raft.prs.progress.must_get_mut(&2);
->>>>>>> f0f28a19
             // force the progress to be in replicate state.
             pr.become_replicate();
         }
@@ -65,11 +46,7 @@
                 msg.to = 1;
                 msg.field_type = MsgProp;
                 msg.entries = MocksEnts::from("somedata").into();
-<<<<<<< HEAD
                 wl_raft.step(msg);
-=======
-                assert!(wl_raft.step(msg).is_ok());
->>>>>>> f0f28a19
                 let msg = read_message(&mut wl_raft.raft);
                 assert_eq!(msg.len(), 1, "{}: len(ms) = {}, want: 1", i, msg.len());
             }
@@ -77,11 +54,7 @@
 
         // ensure 1
         {
-<<<<<<< HEAD
             let mut pr = wl_raft.raft.prs.progress.get_mut(&2).unwrap();
-=======
-            let mut pr = wl_raft.raft.prs.progress.must_get_mut(&2);
->>>>>>> f0f28a19
             assert!(
                 pr.inflights.full(),
                 "inflights.full = {}, want: {}",
@@ -98,11 +71,7 @@
                 msg.to = 1;
                 msg.field_type = MsgProp;
                 msg.entries = MocksEnts::from("somedata").into();
-<<<<<<< HEAD
                 wl_raft.step(msg);
-=======
-                assert!(wl_raft.step(msg).is_ok());
->>>>>>> f0f28a19
                 let msg = read_message(&mut wl_raft.raft);
                 assert_eq!(msg.len(), 0, "{}: len(ms) = {}, want: 1", i, msg.len());
             }
@@ -121,11 +90,7 @@
         wl_raft.raft.become_candidate();
         wl_raft.raft.become_leader();
         {
-<<<<<<< HEAD
             let mut pr2 = wl_raft.raft.prs.progress.get_mut(&2).unwrap();
-=======
-            let mut pr2 = wl_raft.raft.prs.progress.must_get_mut(&2);
->>>>>>> f0f28a19
             // force the progress to be in replicate state
             pr2.become_replicate();
         }
@@ -138,20 +103,12 @@
                 msg.to = 1;
                 msg.field_type = MsgProp;
                 msg.set_entries(MocksEnts::from("somedata").into());
-<<<<<<< HEAD
                 wl_raft.step(msg);
-=======
-                assert!(wl_raft.step(msg).is_ok());
->>>>>>> f0f28a19
                 let msg = read_message(&mut wl_raft.raft);
                 assert_eq!(msg.len(), 1, "{}: len(ms) = {}, want: 1", i, msg.len());
             }
         }
-<<<<<<< HEAD
-
-=======
-        info!("pr1: {:?}", wl_raft.raft.prs.progress);
->>>>>>> f0f28a19
+
         // 1 is noop, 2 is the first proposal we just sent.
         // so we start with 2.
         {
@@ -163,22 +120,7 @@
                     msg.to = 1;
                     msg.field_type = MsgAppResp;
                     msg.index = tt;
-<<<<<<< HEAD
-                    wl_raft.step(msg);
-=======
                     assert!(wl_raft.step(msg).is_ok());
->>>>>>> f0f28a19
-                    read_message(&mut wl_raft.raft);
-                }
-
-                // fill in the inflights windows again.
-                {
-                    let mut msg = Message::new();
-                    msg.from = 1;
-                    msg.to = 1;
-                    msg.set_field_type(MsgProp);
-                    msg.set_entries(MocksEnts::from("somedata").into());
-<<<<<<< HEAD
                 }
             }
         }
@@ -271,43 +213,6 @@
             };
             assert!(wl_raft.step(msg).is_ok());
             read_message(&mut wl_raft.raft);
-=======
-                    assert!(wl_raft.raft.step(msg).is_ok());
-                    let msg = read_message(&mut wl_raft.raft);
-                    assert_eq!(msg.len(), 1, "{}: len={}, want 1", tt, msg.len());
-
-                    // ensure 1
-                    {
-                        let pr2 = wl_raft.raft.prs.progress.get(&2).unwrap();
-                        assert!(
-                            pr2.inflights.full(),
-                            "inflights.full = {}, want true",
-                            pr2.inflights.full()
-                        );
-                    }
-
-                    // ensure 2
-                    {
-                        for i in 0..tt {
-                            let mut msg = Message::new();
-                            msg.from = 2;
-                            msg.to = 1;
-                            msg.field_type = MsgAppResp;
-                            msg.index = i;
-                            assert!(wl_raft.step(msg).is_ok());
-                            let pr2 = wl_raft.raft.prs.progress.must_get(&2);
-                            assert!(
-                                pr2.inflights.full(),
-                                "{}: inflights.full={}, want {}",
-                                tt,
-                                pr2.inflights.full(),
-                                true
-                            );
-                        }
-                    }
-                }
-            }
->>>>>>> f0f28a19
         }
     }
 }